--- conflicted
+++ resolved
@@ -57,7 +57,7 @@
 
 func (b *BasicAuth) String() string {
 	username := "None"
-	scope 	 := "None"
+	scope := "None"
 	password := "None"
 
 	if b.TokenID != "" {
@@ -80,7 +80,6 @@
 	return fmt.Sprintf("username: %s \n%s \npassword: %s", username, scope, password)
 }
 
-<<<<<<< HEAD
 // AuthorizedHandlerFunc decorates a HandlerFunc with authentication and authorization checks
 func AuthorizedHandlerFunc(wrappedHandlerFunc func(w http.ResponseWriter, req *http.Request, projectID string), keystone keystone.Driver, rule string) func(w http.ResponseWriter, req *http.Request) {
 	return func(w http.ResponseWriter, req *http.Request) {
@@ -93,15 +92,6 @@
 			ReturnError(w, auth.err, 401)
 			return
 		}
-=======
-// Get credentials from Authorization header provided by Prometheus basic_auth
-func (p *v1Provider) CheckBasicAuth(r *http.Request) *BasicAuth {
-
-	userID := ""
-	scopeID := ""
-	password := ""
-	tokenID := ""
->>>>>>> c2441357
 
 		tenantID := ""
 		if auth != nil {
@@ -119,7 +109,6 @@
 
 		util.LogInfo("authorize for project/domain: %s .", tenantID)
 
-<<<<<<< HEAD
 		// authorize call
 		token := GetTokenFromBasicAuth(auth, keystone)
 		if token.err != nil {
@@ -135,30 +124,6 @@
 			util.LogError(err.Error())
 			ReturnError(w, err, 403)
 			return
-=======
-	if len(basicAuth) != 2 {
-		return &BasicAuth{err: errors.New("Insufficient parameters for basic authentication. Provide user_id@project_id and password or token@tokenID")}
-	}
-
-	password = basicAuth[1]
-
-	user := strings.Split(basicAuth[0], "@")
-
-	if len(user) != 2 {
-		util.LogError("Insufficient parameters for basic authentication. Provide user@project and password")
-		return &BasicAuth{err: errors.New("Insufficient parameters for basic authentication. Provide user@project and password")}
-	}
-
-	userID = user[0]
-	scopeID = user[1]
-
-	// authentication using token
-	if strings.ToLower(userID) == "token" {
-		util.LogDebug("Authenticate using token")
-		tokenID = basicAuth[1]
-		if tokenID == "" {
-			return &BasicAuth{err: errors.New("Tried token based authentication with empty tokenID.")}
->>>>>>> c2441357
 		}
 
 		// do it!
@@ -176,7 +141,6 @@
 	scopeID := ""
 	password := ""
 
-<<<<<<< HEAD
 	username, password, ok := r.BasicAuth()
 	if ok != true {
 		return &BasicAuth{err: errors.New("Authorization header missing")}
@@ -191,8 +155,6 @@
 	username = usernameParts[0]
 	scopeID = usernameParts[1]
 
-=======
->>>>>>> c2441357
 	//TODO: only project for now. ask keystone, wether it's a project or domain
 	return &BasicAuth{UserID: userID, ProjectID: scopeID, Password: password}
 }
@@ -212,23 +174,16 @@
 	return t
 }
 
-<<<<<<< HEAD
 // GetTokenFromBasicAuth creates an OpenStack token from a scoped username / password
 func GetTokenFromBasicAuth(auth *BasicAuth, keystone keystone.Driver) *Token {
-	authOpts := keystone.AuthOptionsFromBasicAuthCredentials(auth.Username, auth.Password, auth.ProjectID)
-	t := &Token{enforcer: viper.Get("maia.PolicyEnforcer").(*policy.Enforcer)}
-	t.context, t.err = keystone.Authenticate(authOpts)
-=======
-func (p *v1Provider) GetTokenFromBasicAuth(auth *BasicAuth) *Token {
 	var authOpts *gophercloud.AuthOptions
 	if auth.TokenID != "" {
-		authOpts = p.keystone.AuthOptionsFromBasicAuthToken(auth.TokenID)
+		authOpts = keystone.AuthOptionsFromBasicAuthToken(auth.TokenID)
 	} else {
-		authOpts = p.keystone.AuthOptionsFromBasicAuthCredentials(auth.UserID, auth.Password, auth.ProjectID)
+		authOpts = keystone.AuthOptionsFromBasicAuthCredentials(auth.UserID, auth.Password, auth.ProjectID)
 	}
 	t := &Token{enforcer: viper.Get("maia.PolicyEnforcer").(*policy.Enforcer)}
-	t.context, t.err = p.keystone.AuthenticateUser(authOpts)
->>>>>>> c2441357
+	t.context, t.err = keystone.AuthenticateUser(authOpts)
 	return t
 }
 
